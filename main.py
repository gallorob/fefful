import argparse
import os
from typing import Any, Tuple, Union, List, Dict
from operator import itemgetter
import random

import neat
import numpy as np
import torch as th
from google.auth.transport import grpc

import minecraft_pb2_grpc
from fitness_estimator import ArtifactsBuffer, FitnessEstimatorWrapper
from history_manager import HistoryManager
from minecraft_pb2 import *
from minecraft_pb2_grpc import *
from pytorch_neat.cppn import create_cppn, Node
from pytorch_neat.neat_reporter import LogReporter
from settings import MCSettings


class MCEvaluator:
    def __init__(self,
                 client: Any,
                 mc_settings: MCSettings,
                 additional_args: Dict[str, Any]):
        self.client = client
        self.pop_size = mc_settings.evaluatable_artifacts
        self.mc_settings = mc_settings
        self.buffer = ArtifactsBuffer(settings=mc_settings)
        self.fitness_estimator = FitnessEstimatorWrapper(
            test_threshold=self.mc_settings.test_threshold,
            net_args={
                'in_channels_conv': 2,  # block type and rotation
                'out_channels_conv': self.mc_settings.conv_channels,
                'in_out_channels_res': self.mc_settings.conv_channels,
                'n_features': self.mc_settings.conv_channels * self.mc_settings.artifact_width * self.mc_settings.artifact_height * self.mc_settings.artifact_depth
            }
        )
        # if provided, load the fitness estimator status
        if additional_args.get('timestep') is not None:
            self.fitness_estimator.load(to_resume=additional_args.get('to_resume'),
                                        where=mc_settings.nets_folder,
                                        timestep=additional_args.get('timestep'))

        self.iterations_counter = 0

        self.history_manager = HistoryManager(mc_settings.history_folder)
        if additional_args.get('history') is not None:
            self.history_manager.load(filename=additional_args.get('history'))

        self.generations_counter = 0

    @staticmethod
    def make_net(genome: neat.DefaultGenome,
                 config: neat.Config) -> Tuple[Node, Node]:
        return create_cppn(
            genome,
            config,
            ["x_in", "y_in", 'z_in'],
            ["block_out", 'rotation_out'],
        )

    def clear_space(self):
        self.client.fillCube(FillCubeRequest(
            cube=Cube(
                min=Point(x=self.mc_settings.x0,
                          y=self.mc_settings.y0,
                          z=self.mc_settings.z0),
                max=Point(x=self.mc_settings.x0 + (
                        self.mc_settings.artifact_width + self.mc_settings.artifact_spacing) * self.pop_size,
                          y=self.mc_settings.y0 + self.mc_settings.artifact_height,
                          z=self.mc_settings.z0 + self.mc_settings.artifact_depth)
            ),
            type=AIR
        ))

    def place_signs(self):
        blocks = []
        for i in range(self.pop_size):
            blocks.append(Block(
                position=Point(x=self.mc_settings.x0 + (i * (self.mc_settings.artifact_width + self.mc_settings.artifact_spacing)),
                               y=self.mc_settings.y0,
                               z=self.mc_settings.z0 - 3),
                type=STANDING_SIGN,
                orientation=NORTH
            ))

        self.client.spawnBlocks(Blocks(blocks=blocks))

    def minimum_criterion(self,
                          artifacts: List[np.ndarray],
                          genomes: List[neat.DefaultGenome]) -> Tuple[List[np.ndarray], List[neat.DefaultGenome]]:
        def is_promising(artifact):
            return np.std(artifact[0,:,:,:]) > self.mc_settings.min_block_type_std \
                   and np.std(artifact[1,:,:,:]) > self.mc_settings.min_block_rot_std
        promising = [i for i, artifact in enumerate(artifacts) if is_promising(artifact)]
        if len(promising) > self.pop_size:
            print(f'minimum_criterion: too many survivors ({len(promising)}), decimating to {self.pop_size}')
            promising = np.random.choice(promising, size=self.pop_size)
        get_promising = itemgetter(*promising)
        return get_promising(artifacts), get_promising(genomes)

    def _generate_artifacts(self,
                            genomes: List[neat.DefaultGenome],
                            config: neat.Config):
        all_artifacts = []
        for i, (n, genome) in enumerate(genomes):
            block_out, rot_out = self.make_net(genome, config)
            # build artifact in MC
            artifact = np.zeros(shape=(2,
                                       self.mc_settings.artifact_width,
                                       self.mc_settings.artifact_height,
                                       self.mc_settings.artifact_depth))
            for x in range(self.mc_settings.artifact_width):
                for y in range(self.mc_settings.artifact_height):
                    for z in range(self.mc_settings.artifact_depth):
                        block_type = block_out(x_in=th.as_tensor(x / self.mc_settings.artifact_width),
                                               y_in=th.as_tensor(y / self.mc_settings.artifact_height),
                                               z_in=th.as_tensor(z / self.mc_settings.artifact_depth))
                        block_rot = rot_out(x_in=th.as_tensor(x / self.mc_settings.artifact_width),
                                            y_in=th.as_tensor(y / self.mc_settings.artifact_height),
                                            z_in=th.as_tensor(z / self.mc_settings.artifact_depth))

                        artifact[:, x, y, z] = [block_type, block_rot]
            all_artifacts.append(artifact)

        return all_artifacts

    def _generate_blocks(self,
                         artifacts: List[np.ndarray]) -> List[Block]:
        blocks = []
        for i, artifact in enumerate(artifacts):
            for x in range(self.mc_settings.artifact_width):
                for y in range(self.mc_settings.artifact_height):
                    for z in range(self.mc_settings.artifact_depth):
                        block_type, block_rot = artifact[:, x, y, z]
                        # transform block to valid enums
                        block_type = self.mc_settings.val_to_enum(val=block_type,
                                                                  block=True)
                        block_rot = self.mc_settings.val_to_enum(val=block_rot,
                                                                 block=False)
                        block_x = self.mc_settings.x0 + x + (
                                i * (self.mc_settings.artifact_width + self.mc_settings.artifact_spacing))
                        block_y = self.mc_settings.y0 + y
                        block_z = self.mc_settings.z0 + z
                        blocks.append(Block(position=Point(x=block_x,
                                                           y=block_y,
                                                           z=block_z),
                                            type=block_type,
                                            orientation=block_rot)
                                      )
        return blocks

    def eval_genomes(self,
                     genomes: Union[neat.DefaultGenome, Tuple[int, List[neat.DefaultGenome]]],
                     config: neat.Config,
                     debug: bool = False) -> None:
        # used when evaluating best single genome instead of a population of genomes
        if type(genomes) is neat.DefaultGenome:
            print(f"Called `eval_genomes` with single genome; {'expected' if debug else 'unexpected'}.")
            return

        # check if we can use the estimator according to number of generations
        if self.iterations_counter % self.mc_settings.train_interval == 0:
            self.fitness_estimator.can_estimate = False

        # clear user area
        self.clear_space()

        # generate artifacts
        all_artifacts = self._generate_artifacts(genomes=genomes,
                                                 config=config)

        promising_artifacts, promising_genomes = self.minimum_criterion(all_artifacts, genomes)
        print(f'{len(promising_artifacts)} artifacts survived the MC')

        blocks = self._generate_blocks(artifacts=promising_artifacts)

        # User-based fitness assignment
        # spawn blocks on the MC world
        self.client.spawnBlocks(Blocks(blocks=blocks))

        for _, genome in genomes:
            genome.fitness = 0.
        # if possible, assign automatically previously applied choices or fitnesses
        if self.history_manager.has_choices(generation=self.generations_counter):
            human, fitnesses = self.history_manager.get_choices(generation=self.generations_counter)
            for i, (_, genome) in enumerate(promising_genomes):
                if not human:
                    genome.fitness = fitnesses[i]
                else:
                    genome.fitness = 1. if i + 1 in fitnesses else 0.

        elif not self.fitness_estimator.can_estimate:
            # get user's input
            fitnesses = list(map(int, input('Enter interesting artifacts (csv): ').split(',')))
            # sanity checks
            assert len(
                fitnesses) <= self.pop_size, f'Too many fitness values: expected {self.pop_size}, received {len(fitnesses)}'
            assert max(fitnesses) <= self.pop_size, f'Unexpected artifact number: {max(fitnesses)}'
            assert min(fitnesses) > 0, f'Unexpected artifact number: {min(fitnesses)}'
            # add artifacts and fitnesses to the buffer
            for i, artifact in enumerate(promising_artifacts):
                self.buffer.add(artifact=artifact,
<<<<<<< HEAD
                                fitness=1. if i + 1 in fitnesses else 0.)
=======
                                fitness=fitness)
            # save choices in history
            self.history_manager.add_choices(generation=self.generations_counter,
                                             choices=fitnesses)
>>>>>>> 15e0132f
            # assign fitness
            for i, (_, genome) in enumerate(promising_genomes):
                genome.fitness = 1. if i + 1 in fitnesses else 0.
        else:
            # get network's estimates
            fitnesses = self.fitness_estimator.estimate(artifacts=promising_artifacts)
            # save fitness in history
            self.history_manager.add_choices(generation=self.generations_counter,
                                             choices=fitnesses.tolist(),
                                             human=False)
            # assign fitness
            for i, (_, genome) in enumerate(promising_genomes):
                genome.fitness = fitnesses[i]

        # train estimator if possible
        if self.buffer.at_capacity:
            if not self.fitness_estimator.can_estimate:
                dataloaders = self.buffer.prepare()
                self.fitness_estimator.train(dataloaders=dataloaders,
                                             epochs=self.mc_settings.train_epochs)
                self.fitness_estimator.save(to_resume=True,
                                            where=self.mc_settings.nets_folder)
            else:
                self.iterations_counter += 1

        self.generations_counter += 1


def run(n_generations: int,
        additional_args: Dict[str, Any]):
    channel = grpc.insecure_channel('localhost:5001')
    client = minecraft_pb2_grpc.MinecraftServiceStub(channel)

    config_path = os.path.join(os.path.dirname(__file__), "neat.cfg")
    config = neat.Config(
        neat.DefaultGenome,
        neat.DefaultReproduction,
        neat.DefaultSpeciesSet,
        neat.DefaultStagnation,
        config_path,
    )

    mc_settings = MCSettings(filename=os.path.join(os.path.dirname(__file__), "experiment.cfg"))

    evaluator = MCEvaluator(
        client=client,
        mc_settings=mc_settings,
        additional_args=additional_args
    )

    evaluator.place_signs()

    def eval_genomes(genomes: Union[neat.DefaultGenome, List[neat.DefaultGenome]],
                     config: neat.Config) -> None:
        evaluator.eval_genomes(genomes, config)

    pop = neat.Population(config)
    stats = neat.StatisticsReporter()
    pop.add_reporter(stats)
    reporter = neat.StdOutReporter(True)
    pop.add_reporter(reporter)
    logger = LogReporter("neat.log", evaluator.eval_genomes)
    pop.add_reporter(logger)

    pop.run(eval_genomes, n_generations)

    evaluator.fitness_estimator.save(to_resume=False,
                                     where=mc_settings.nets_folder)
    evaluator.history_manager.save()


if __name__ == '__main__':
    parser = argparse.ArgumentParser(description='EvoCraft Challenge / SAI Project')
    parser.add_argument('--seed', type=int, dest='random_seed', default=12345,
                        help='RNG seed for reproducibility (default: 123456)')
    parser.add_argument('--n', type=int, dest='n_generations', default=10,
                        help='Number of generations to run the evolution for (default: 10)')
    parser.add_argument('--history', type=str, dest='history', default=None,
                        help='Optional; Name of history file of past choices / fitnesses')
    parser.add_argument('--net', type=str, dest='net_name', default=None,
                        help='Optional; Name of Fitness Estimator network')
    parser.add_argument('--resume', dest='to_resume', action='store_true')
    parser.add_argument('--from_scratch', dest='to_resume', action='store_false')
    parser.set_defaults(to_resume=False)

    args = parser.parse_args()

    th.manual_seed(args.random_seed)
    random.seed(args.random_seed)
    # TODO is this needed?
    np.random.seed(args.random_seed)

    run(n_generations=args.n_generations,
        additional_args={
            'to_resume': args.to_resume,
            'timestep': args.net_name,
            'history': args.history
        })<|MERGE_RESOLUTION|>--- conflicted
+++ resolved
@@ -203,14 +203,10 @@
             # add artifacts and fitnesses to the buffer
             for i, artifact in enumerate(promising_artifacts):
                 self.buffer.add(artifact=artifact,
-<<<<<<< HEAD
                                 fitness=1. if i + 1 in fitnesses else 0.)
-=======
-                                fitness=fitness)
             # save choices in history
             self.history_manager.add_choices(generation=self.generations_counter,
                                              choices=fitnesses)
->>>>>>> 15e0132f
             # assign fitness
             for i, (_, genome) in enumerate(promising_genomes):
                 genome.fitness = 1. if i + 1 in fitnesses else 0.
